// API Configuration from Environment Variables
export const config = {
  // Proxy Server Configuration (Primary AI provider)
  proxy: {
    baseUrl: process.env.PROXY_SERVER_URL,
    apiKey: process.env.PROXY_SERVER_API_KEY,
    timeout: 15000, // 15 seconds timeout
    enabled: process.env.PROXY_SERVER_ENABLED === 'true',
    model: process.env.PROXY_SERVER_MODEL || 'o3', // Default model for proxy
  },

  // Resta.vn API Configuration
  resta: {
    // Current token (used in client components and API routes)
    authToken: process.env.RESTA_AUTH_TOKEN
  },

  // Geoapify API Configuration
  geoapify: {
    apiKey: process.env.GEOAPIFY_API_KEY
  },

  // Perplexity AI API Configuration (Fallback)
  perplexity: {
    apiKey: process.env.PERPLEXITY_API_KEY,
    baseUrl: process.env.PERPLEXITY_API_URL || "https://api.perplexity.ai/chat/completions",
    timeout: 10000, // 10 seconds timeout
    model: process.env.PERPLEXITY_MODEL || 'sonar-pro', // Default model for Perplexity
  },

  // Jina AI API Configuration (deprecated, kept for legacy support)
  jina: {
    apiKey: process.env.JINA_API_KEY
  },

  // AI Models Configuration
  models: {
    proxy: {
      search: process.env.PROXY_SEARCH_MODEL || 'o3',
      fallback: process.env.PROXY_FALLBACK_MODEL || 'gpt-4o-mini'
    },
    perplexity: {
      search: process.env.PERPLEXITY_SEARCH_MODEL || 'sonar-pro',
      fallback: process.env.PERPLEXITY_FALLBACK_MODEL || 'pplx-7b-online'
    }
  }
};

// Client-side configuration (for Next.js public env vars)
export const clientConfig = {
  resta: {
    authToken: process.env.NEXT_PUBLIC_RESTA_AUTH_TOKEN
  },
  geoapify: {
    apiKey: process.env.NEXT_PUBLIC_GEOAPIFY_API_KEY
  }
};

// Security utility to mask sensitive information
const maskSensitiveData = (data: string): string => {
  if (!data || data.length < 8) return '***';
  return data.substring(0, 4) + '***' + data.substring(data.length - 4);
};

// Security utility to mask API endpoints
const maskEndpoint = (url: string): string => {
  try {
    const urlObj = new URL(url);
    return `${urlObj.protocol}//${urlObj.hostname.replace(/\./g, '*')}/***`;
  } catch {
    return '***masked***';
  }
};

// Helper function to get auth token for demos (throws error if not set)
export const getDefaultAuthToken = () => {
  const token = clientConfig.resta.authToken;
  if (!token) {
    throw new Error('NEXT_PUBLIC_RESTA_AUTH_TOKEN is not set in environment variables');
  }
  return token;
};

// Helper function to get Geoapify API key (throws error if not set)
export const getGeoapifyApiKey = () => {
  const apiKey = clientConfig.geoapify.apiKey;
  if (!apiKey) {
    throw new Error('NEXT_PUBLIC_GEOAPIFY_API_KEY is not set in environment variables');
  }
  return apiKey;
};

// Helper function to get Proxy Server config with security masking
export const getProxyServerConfig = () => {
  const baseUrl = config.proxy.baseUrl;
  const apiKey = config.proxy.apiKey;
  const enabled = config.proxy.enabled;
  const model = config.proxy.model;
  
  if (!enabled || !baseUrl || !apiKey) {
    console.log('🔄 Proxy server not available or disabled');
    return null;
  }
  
  console.log(`🔗 Using proxy server: ${maskEndpoint(baseUrl)}`);
  console.log(`🔑 Proxy API key: ${maskSensitiveData(apiKey)}`);
  console.log(`🤖 Proxy model: ${model}`);
  
  return {
    baseUrl,
    apiKey,
    timeout: config.proxy.timeout,
    enabled,
    model
  };
};

// Helper function to get Perplexity API key (throws error if not set)
export const getPerplexityApiKey = () => {
  const apiKey = config.perplexity.apiKey;
  if (!apiKey) {
    throw new Error('PERPLEXITY_API_KEY is not set in environment variables');
  }
  return apiKey;
};

// Helper function to get Perplexity config with security masking
export const getPerplexityConfig = () => {
  const apiKey = config.perplexity.apiKey;
  const baseUrl = config.perplexity.baseUrl;
  const model = config.perplexity.model;
  
  if (!apiKey) {
    throw new Error('PERPLEXITY_API_KEY is not set in environment variables');
  }
  
  console.log(`🔗 Using Perplexity API: ${maskEndpoint(baseUrl)}`);
  console.log(`🔑 Perplexity API key: ${maskSensitiveData(apiKey)}`);
  console.log(`🤖 Perplexity model: ${model}`);
  
  return {
    baseUrl,
    apiKey,
    timeout: config.perplexity.timeout,
    model
  };
};

// Helper function to get model configuration
export const getModelConfig = () => {
  return {
    proxy: {
      primary: config.models.proxy.search,
      fallback: config.models.proxy.fallback
    },
    perplexity: {
      primary: config.models.perplexity.search,
      fallback: config.models.perplexity.fallback
    }
  };
};

// Helper function to get Jina API key (throws error if not set)
export const getJinaApiKey = () => {
  const apiKey = config.jina.apiKey;
  if (!apiKey) {
    throw new Error('JINA_API_KEY is not set in environment variables');
  }
  return apiKey;
};

<<<<<<< HEAD
// AI Provider Status Check
export const checkAIProviderStatus = () => {
  const proxy = getProxyServerConfig();
  const hasPerplexity = !!config.perplexity.apiKey;
  
  return {
    proxy: {
      available: !!proxy,
      masked_url: proxy ? maskEndpoint(proxy.baseUrl) : null,
      model: proxy ? proxy.model : null
    },
    perplexity: {
      available: hasPerplexity,
      masked_url: hasPerplexity ? maskEndpoint(config.perplexity.baseUrl) : null,
      model: hasPerplexity ? config.perplexity.model : null
    }
  };
=======
// Guland Server Configuration
export const GULAND_CONFIG = {
  SERVER_URL: process.env.NEXT_PUBLIC_GULAND_SERVER_URL || 'http://localhost:8000',
  ENDPOINTS: {
    GET_PLANNING_DATA: '/get-planning-data',
    GEOCODING: '/geocoding',
    CHECK_PLAN: '/check-plan',
    ROAD_POINTS: '/road-points',
    GEOCODING_POST: '/geocoding-post',
    REFRESH_TOKEN: '/refresh-token',
    HEALTH: '/health'
  },
  PROXY_ENDPOINTS: {
    HEALTH: '/api/guland-proxy/health',
    PLANNING: '/api/guland-proxy/planning',
    GEOCODING: '/api/guland-proxy/geocoding',
    CHECK_PLAN: '/api/guland-proxy/check-plan',
    ROAD_POINTS: '/api/guland-proxy/road-points',
    REFRESH_TOKEN: '/api/guland-proxy/refresh-token',
    PRICING: '/api/guland-proxy/pricing'
  },
  TIMEOUT: 30000, // 30 seconds
  RETRY_ATTEMPTS: 3,
  RETRY_DELAY: 1000 // 1 second
>>>>>>> 85c28c10
};<|MERGE_RESOLUTION|>--- conflicted
+++ resolved
@@ -169,7 +169,6 @@
   return apiKey;
 };
 
-<<<<<<< HEAD
 // AI Provider Status Check
 export const checkAIProviderStatus = () => {
   const proxy = getProxyServerConfig();
@@ -187,7 +186,6 @@
       model: hasPerplexity ? config.perplexity.model : null
     }
   };
-=======
 // Guland Server Configuration
 export const GULAND_CONFIG = {
   SERVER_URL: process.env.NEXT_PUBLIC_GULAND_SERVER_URL || 'http://localhost:8000',
@@ -212,5 +210,4 @@
   TIMEOUT: 30000, // 30 seconds
   RETRY_ATTEMPTS: 3,
   RETRY_DELAY: 1000 // 1 second
->>>>>>> 85c28c10
 };