'use client';

import { useState, useEffect } from 'react';
import { PropertyInputForm } from '@/components/property-input-form';
import { ValuationDisplay } from '@/components/valuation-display';
import { ValuationResultDisplay } from '@/components/valuation-result-display';
import { MarketComparisonChart } from '@/components/market-comparison-chart';
import { PriceTrendChart } from '@/components/price-trend-chart';
import { DetailedInfoGrid } from '@/components/detailed-info-grid';
import { MapView } from '@/components/map-view';
import { ComparableSales } from '@/components/comparable-sales';
import { InteractiveMapSimple } from '@/components/interactive-map-simple';
import { RightPanelValuation } from '@/components/right-panel-valuation';
import { RightPanelRadarChart } from '@/components/right-panel-radar-chart';
import { UtilitiesInteractiveMap } from '@/components/utilities-interactive-map';
import dynamic from 'next/dynamic';

const HanoiPlanningMap = dynamic(() => import('@/components/hanoi-planning-map'), {
  ssr: false,
  loading: () => (
    <div className="h-[600px] bg-gray-100 animate-pulse rounded-lg flex items-center justify-center">
      <p className="text-gray-500">Đang tải bản đồ quy hoạch...</p>
    </div>
  )
});
import { Header } from '@/components/ui/header';
import type { CombinedResult } from '@/lib/types';
import { Skeleton } from '@/components/ui/skeleton';
import { Card, CardContent, CardHeader, CardTitle } from './ui/card';
import { Badge } from '@/components/ui/badge';
import { MapPin, Search, Home, TrendingUp, CheckCircle, Info, Map, ExternalLink, Globe, AlertTriangle } from 'lucide-react';

interface LocationData {
  latitude: number;
  longitude: number;
  address?: string;
  city?: string;
  district?: string;
  ward?: string;
}

export default function Dashboard() {
  const [result, setResult] = useState<CombinedResult | null>(null);
  const [isLoading, setIsLoading] = useState(false);
  const [error, setError] = useState<string | null>(null);
  const [selectedLocation, setSelectedLocation] = useState<LocationData | null>(null);
  const [showMap, setShowMap] = useState(true); // Show map by default
<<<<<<< HEAD
  const [areaPrices, setAreaPrices] = useState<Record<string, string> | null>(null);

  // Fetch area prices whenever we have a result (after valuation)
  useEffect(() => {
    if (!result) return;

    let lat: number | undefined, lng: number | undefined;
    const anyResult = result as any;

    if (anyResult.input_data?.coordinates && Array.isArray(anyResult.input_data.coordinates) && anyResult.input_data.coordinates.length === 2) {
      lat = anyResult.input_data.coordinates[0];
      lng = anyResult.input_data.coordinates[1];
    } else if (anyResult.valuation_payload?.geoLocation && Array.isArray(anyResult.valuation_payload.geoLocation) && anyResult.valuation_payload.geoLocation.length === 2) {
      lng = anyResult.valuation_payload.geoLocation[0];
      lat = anyResult.valuation_payload.geoLocation[1];
    } else if (anyResult.valuation_result?.evaluation?.geoLocation && Array.isArray(anyResult.valuation_result.evaluation.geoLocation) && anyResult.valuation_result.evaluation.geoLocation.length === 2) {
      lng = anyResult.valuation_result.evaluation.geoLocation[0];
      lat = anyResult.valuation_result.evaluation.geoLocation[1];
    }

    if (lat && lng) {
      fetch(`/api/area-prices?lat=${lat}&lng=${lng}`)
        .then(res => res.json())
        .then(json => {
          if (json.success) {
            setAreaPrices(json.data);
          }
        })
        .catch(err => console.error('Fetch area prices error:', err));
    }
  }, [result]);
=======
  const [planningAnalysisArea, setPlanningAnalysisArea] = useState<{
    north: number;
    south: number;
    east: number;
    west: number;
  } | null>(null);
  const [isPlanningAnalysisLoading, setIsPlanningAnalysisLoading] = useState(false);
  const [planningAnalysisResult, setPlanningAnalysisResult] = useState<{
    currentStatus: string;
    newPlanning: string;
    affectedArea: string;
    impactLevel: string;
    notes: string;
  } | null>(null);
>>>>>>> 9b3d6ccc

  const handleValuation = (data: CombinedResult | null) => {
    if (data) {
      setResult(data);
      setError(null);
      setShowMap(false); // Hide map when results are shown
    }
  };

  const handleLocationSelect = (location: LocationData) => {
    setSelectedLocation(location);
    // Clear previous results when new location is selected
    setResult(null);
    setError(null);
  };

  const handleNewSearch = () => {
    setResult(null);
    setError(null);
    setShowMap(true);
    setSelectedLocation(null);
  };

  const handlePlanningAnalysisArea = async (bounds: {
    north: number;
    south: number;
    east: number;
    west: number;
  }) => {
    setPlanningAnalysisArea(bounds);
    setIsPlanningAnalysisLoading(true);

    try {
      // In a real implementation, you would:
      // 1. Capture the map screenshot
      // 2. Upload it or process it
      // 3. Call the planning analysis API with the image and location info
      
      // For now, simulate an API call with a timeout
      setTimeout(() => {
        // Mock result - this would come from the actual API
        setPlanningAnalysisResult({
          currentStatus: "Đất ở đô thị - ODT (Hồng)",
          newPlanning: "Khu dân cư mới QH-2030",
          affectedArea: "~150m² (~30%)",
          impactLevel: "🟡 TRUNG BÌNH",
          notes: "Phần phía Đông bị ảnh hưởng bởi đường quy hoạch mới"
        });
        setIsPlanningAnalysisLoading(false);
      }, 2000);
      
      // In production, you'd call the actual API:
      /*
      const response = await fetch('/api/planning-analysis', {
        method: 'POST',
        headers: {
          'Content-Type': 'application/json',
        },
        body: JSON.stringify({
          imagePath: '/path/to/captured/image.png',
          landInfo: `Địa chỉ: ${selectedLocation?.address || ''}
                    Tọa độ: ${selectedLocation?.latitude}, ${selectedLocation?.longitude}
                    Vùng phân tích: Bắc (${bounds.north}), Nam (${bounds.south}), Đông (${bounds.east}), Tây (${bounds.west})`
        }),
      });
      
      if (!response.ok) {
        throw new Error('Lỗi khi phân tích quy hoạch');
      }
      
      const data = await response.json();
      setPlanningAnalysisResult(data);
      */
      
    } catch (err) {
      console.error('Error during planning analysis:', err);
      setError(`Lỗi khi phân tích quy hoạch: ${(err as Error).message}`);
      setPlanningAnalysisResult(null);
    } finally {
      setIsPlanningAnalysisLoading(false);
    }
  };

  return (
    <div className="flex flex-col min-h-screen bg-slate-50">
      <Header 
        onNewSearch={handleNewSearch}
        showNewSearchButton={!!(result || selectedLocation)}
      />

      <main className="flex-grow container mx-auto p-4 sm:p-6 lg:p-8">
        <div className="grid grid-cols-1 lg:grid-cols-3 gap-8">
          <section className="lg:col-span-2 space-y-8">
            {/* Selected Location Display */}
            {selectedLocation && (
              <Card className="professional-card border-blue-200 bg-gradient-to-r from-blue-50 to-slate-50">
                <CardContent className="pt-6">
                  <div className="flex items-start gap-4">
                    <div className="flex items-center justify-center w-12 h-12 bg-gradient-to-br from-blue-600 to-blue-700 rounded-xl shadow-lg">
                      <MapPin className="h-6 w-6 text-white" />
                    </div>
                    <div className="flex-1">
                      <div className="flex items-center gap-2 mb-3">
                        <CheckCircle className="h-5 w-5 text-emerald-600" />
                        <h3 className="font-semibold text-slate-800">Vị trí đã chọn</h3>
                      </div>
                      {selectedLocation.address && (
                        <p className="text-sm text-slate-700 mb-3 font-medium">{selectedLocation.address}</p>
                      )}
                      <div className="flex gap-2 flex-wrap mb-3">
                        {selectedLocation.city && <Badge variant="secondary" className="bg-blue-100 text-blue-800">{selectedLocation.city}</Badge>}
                        {selectedLocation.district && <Badge variant="secondary" className="bg-blue-100 text-blue-800">{selectedLocation.district}</Badge>}
                        {selectedLocation.ward && <Badge variant="secondary" className="bg-blue-100 text-blue-800">{selectedLocation.ward}</Badge>}
                      </div>
                      <p className="text-xs text-slate-500">
                        Tọa độ: {selectedLocation.latitude.toFixed(6)}, {selectedLocation.longitude.toFixed(6)}
                      </p>
                    </div>
                  </div>
                </CardContent>
              </Card>
            )}

            <PropertyInputForm
              setResult={handleValuation}
              setIsLoading={setIsLoading}
              setError={setError}
              selectedLocation={selectedLocation}
              onLocationSelect={handleLocationSelect}
            />

            {isLoading && <LoadingState />}
            {error && (
              <Card className="professional-card border-red-200 bg-red-50">
                <CardContent className="pt-6">
                  <div className="flex items-center gap-3">
                    <div className="flex items-center justify-center w-10 h-10 bg-red-100 rounded-lg">
                      <Info className="h-5 w-5 text-red-600" />
                    </div>
                    <p className="text-red-700 font-medium">{error}</p>
                  </div>
                </CardContent>
              </Card>
            )}

            {result && (
              <div className="space-y-8">
                {/* Check if we have API result format or old format */}
                {'valuation_result' in result ? (
                  <ValuationResultDisplay data={result} />
                ) : (
                  <>
                    <ValuationDisplay valuation={result.valuation} />
                    <div className="grid grid-cols-1 md:grid-cols-2 gap-8">
                      <MarketComparisonChart
                        yourValue={result.valuation.reasonableValue}
                      />
                      <PriceTrendChart />
                    </div>
                    <DetailedInfoGrid
                      summary={result.summary}
                      details={result.summaryDetails}
                    />
                    
                    {/* Thêm utilities map cho format cũ */}
                    {(() => {
                      let lat, lng;
                      const anyResult = result as any;
                      
                      // Tìm coordinates từ result hoặc selectedLocation
                      if (anyResult.valuation_payload?.geoLocation && anyResult.valuation_payload.geoLocation.length === 2) {
                        lng = anyResult.valuation_payload.geoLocation[0];
                        lat = anyResult.valuation_payload.geoLocation[1];
                      } else if (selectedLocation) {
                        lat = selectedLocation.latitude;
                        lng = selectedLocation.longitude;
                      } else {
                        // Fallback
                        lat = 21.0282993;
                        lng = 105.8539963;
                      }
                      
                      return (
                        <UtilitiesInteractiveMap 
                          latitude={lat} 
                          longitude={lng}
                          distance={5}
                          size={5}
                          utilities={anyResult.utilities}
                        />
                      );
                    })()}
                  </>
                )}

                {/* Bản đồ quy hoạch Hà Nội - Always show for all result formats */}
                <Card className="professional-card bg-gradient-to-br from-green-50 to-emerald-50 border-green-200">
                  <CardHeader>
                    <CardTitle className="flex items-center gap-3">
                      <div className="flex items-center justify-center w-12 h-12 bg-gradient-to-br from-green-600 to-emerald-700 rounded-xl shadow-lg">
                        <Map className="h-6 w-6 text-white" />
                      </div>
                      <div>
                        <h3 className="text-slate-800">Bản đồ quy hoạch chi tiết</h3>
                        <p className="text-sm text-slate-600 font-normal">
                          Thông tin quy hoạch 2030 và đất đai khu vực
                        </p>
                      </div>
                    </CardTitle>
                  </CardHeader>
                  <CardContent>
                    {/* Planning Analysis Results */}
                    {planningAnalysisResult && (
                      <div className="mb-4">
                        <div className="bg-blue-50 border border-blue-300 rounded-lg p-4">
                          <div className="flex items-center justify-between">
                            <h4 className="font-semibold text-blue-800 mb-2">📊 Kết quả phân tích quy hoạch</h4>
                            <button 
                              onClick={() => setPlanningAnalysisResult(null)} 
                              className="text-gray-400 hover:text-gray-600"
                            >
                              <svg className="w-4 h-4" fill="none" stroke="currentColor" viewBox="0 0 24 24">
                                <path strokeLinecap="round" strokeLinejoin="round" strokeWidth={2} d="M6 18L18 6M6 6l12 12" />
                              </svg>
                            </button>
                          </div>
                          <div className="grid grid-cols-1 md:grid-cols-2 gap-3 mt-2">
                            <div>
                              <p className="text-sm text-gray-600 mb-1">Hiện trạng:</p>
                              <p className="text-sm font-medium">{planningAnalysisResult.currentStatus}</p>
                            </div>
                            <div>
                              <p className="text-sm text-gray-600 mb-1">Quy hoạch mới:</p>
                              <p className="text-sm font-medium">{planningAnalysisResult.newPlanning}</p>
                            </div>
                            <div>
                              <p className="text-sm text-gray-600 mb-1">Diện tích ảnh hưởng:</p>
                              <p className="text-sm font-medium">{planningAnalysisResult.affectedArea}</p>
                            </div>
                            <div>
                              <p className="text-sm text-gray-600 mb-1">Mức độ tác động:</p>
                              <p className="text-sm font-medium">{planningAnalysisResult.impactLevel}</p>
                            </div>
                          </div>
                          {planningAnalysisResult.notes && (
                            <div className="mt-3 pt-3 border-t border-blue-200">
                              <div className="flex gap-2 items-start">
                                <AlertTriangle className="h-4 w-4 text-amber-500 mt-0.5" />
                                <p className="text-sm text-gray-700">{planningAnalysisResult.notes}</p>
                              </div>
                            </div>
                          )}
                        </div>
                      </div>
                    )}

                    {/* Loading state for planning analysis */}
                    {isPlanningAnalysisLoading && (
                      <div className="mb-4">
                        <div className="bg-gray-50 border border-gray-200 rounded-lg p-4">
                          <div className="flex items-center gap-3">
                            <div className="animate-spin rounded-full h-5 w-5 border-t-2 border-b-2 border-blue-500"></div>
                            <p className="text-gray-600">Đang phân tích quy hoạch...</p>
                          </div>
                        </div>
                      </div>
                    )}
                    
                    <div className="mb-4">
                      <div className="bg-blue-50 border border-blue-200 rounded-lg p-4">
                        <h4 className="font-semibold text-blue-800 mb-2">🗺️ Tính năng bản đồ</h4>
                        <ul className="text-sm text-blue-700 space-y-1">
                          <li>• Click vào bản đồ để xem thông tin quy hoạch chi tiết</li>
                          <li>• Chuyển đổi giữa các layer: QH 2030, QH 1/500, QH phân khu</li>
                          <li>• Tìm kiếm địa chỉ và xem thông tin thửa đất</li>
                          <li>• <strong>Mới:</strong> Vẽ vùng phân tích để xem tác động quy hoạch</li>
                        </ul>
                      </div>
                    </div>
                    
                    {/* Location Info - hiển thị tọa độ hiện tại */}
                    {(() => {
                      let lat, lng, locationInfo = 'Trung tâm Hà Nội';
                      const anyResult = result as any;
                      
                      // Tìm coordinates từ result hoặc selectedLocation với thứ tự ưu tiên
                      if (anyResult.valuation_result?.location?.coordinates) {
                        // Định dạng mới: [lng, lat]
                        lng = anyResult.valuation_result.location.coordinates[0];
                        lat = anyResult.valuation_result.location.coordinates[1];
                        locationInfo = anyResult.valuation_result.location?.address || 
                                     anyResult.valuation_result.property?.address || 
                                     'Vị trí được thẩm định';
                      } else if (anyResult.input_data?.coordinates && Array.isArray(anyResult.input_data.coordinates)) {
                        // Input data coordinates: [lat, lng]
                        lat = anyResult.input_data.coordinates[0];
                        lng = anyResult.input_data.coordinates[1];
                        locationInfo = 'Vị trí được thẩm định';
                      } else if (anyResult.valuation_payload?.geoLocation && anyResult.valuation_payload.geoLocation.length === 2) {
                        // Định dạng cũ: [lng, lat]
                        lng = anyResult.valuation_payload.geoLocation[0];
                        lat = anyResult.valuation_payload.geoLocation[1];
                        locationInfo = anyResult.inputData?.location || 
                                     anyResult.valuation?.property?.address ||
                                     'Vị trí được thẩm định';
                      } else if (selectedLocation) {
                        // Từ selected location: [lat, lng]
                        lat = selectedLocation.latitude;
                        lng = selectedLocation.longitude;
                        locationInfo = selectedLocation.address || 
                                     `${selectedLocation.ward || ''} ${selectedLocation.district || ''} ${selectedLocation.city || ''}`.trim() ||
                                     'Vị trí đã chọn';
                      } else {
                        // Fallback: trung tâm Hà Nội
                        lat = 21.0285;
                        lng = 105.8542;
                        locationInfo = 'Trung tâm Hà Nội (mặc định)';
                      }
                      
                      return (
                        <>
                          {/* Interactive Map */}
                          <div className="rounded-lg overflow-hidden border border-green-200 shadow-lg">
                            <HanoiPlanningMap
                              key={`planning-map-${lat}-${lng}`} // Force re-render when coordinates change
                              height="600px"
                              showControls={true}
                              className="planning-map-container"
                              baseMapType="google-hybrid"
                              initialLat={lat}
                              initialLng={lng}
                              initialZoom={16}
                              autoClickOnLoad={true}
                              showHanoiLandLayer={lat >= 20.8 && lat <= 21.4 && lng >= 105.3 && lng <= 106.0}
                              onAnalysisArea={handlePlanningAnalysisArea}
                            />
                          </div>
                          
                          {/* Property Info Overlay */}
                          <div className="mt-3 bg-gradient-to-r from-blue-50 to-indigo-50 border border-blue-200 rounded-lg p-3">
                            <div className="flex items-center gap-2 mb-2">
                              <Home className="h-4 w-4 text-blue-600" />
                              <span className="text-sm font-medium text-blue-800">Thông tin BDS được thẩm định</span>
                            </div>
                            {(() => {
                              // Extract property info from result
                              const anyResult = result as any;
                              let propertyInfo = null;
                              
                              if (anyResult.valuation_result?.property) {
                                propertyInfo = anyResult.valuation_result.property;
                              } else if (anyResult.valuation_result?.evaluation) {
                                propertyInfo = anyResult.valuation_result.evaluation;
                              } else if (anyResult.valuation?.property) {
                                propertyInfo = anyResult.valuation.property;
                              } else if (anyResult.inputData) {
                                propertyInfo = anyResult.inputData;
                              }
                              
                              return propertyInfo ? (
                                <div className="grid grid-cols-2 gap-3 text-xs">
                                  {(propertyInfo.area || propertyInfo.landArea) && (
                                    <div>
                                      <span className="text-slate-600">Diện tích:</span>
                                      <span className="ml-1 font-medium text-slate-800">{propertyInfo.area || propertyInfo.landArea}m²</span>
                                    </div>
                                  )}
                                  {(propertyInfo.floors || propertyInfo.storyNumber) && (
                                    <div>
                                      <span className="text-slate-600">Số tầng:</span>
                                      <span className="ml-1 font-medium text-slate-800">{propertyInfo.floors || propertyInfo.storyNumber}</span>
                                    </div>
                                  )}
                                  {(propertyInfo.yearBuilt || propertyInfo.year) && (
                                    <div>
                                      <span className="text-slate-600">Năm xây:</span>
                                      <span className="ml-1 font-medium text-slate-800">{propertyInfo.yearBuilt || propertyInfo.year}</span>
                                    </div>
                                  )}
                                  {(propertyInfo.propertyType || propertyInfo.type) && (
                                    <div>
                                      <span className="text-slate-600">Loại hình:</span>
                                      <span className="ml-1 font-medium text-slate-800">{propertyInfo.propertyType || propertyInfo.type}</span>
                                    </div>
                                  )}
                                </div>
                              ) : (
                                <p className="text-xs text-slate-600">Thông tin BDS được hiển thị trên bản đồ tại tọa độ đã chọn</p>
                              );
                            })()}
                          </div>
                        </>
                      );
                    })()} 
                  </CardContent>
                </Card>
                
                {/* Sources Section */}
                {(() => {
                  const anyResult = result as any;
                  const sources = anyResult?.search_sources || [];
                  
                  if (sources.length === 0) return null;
                  
                  return (
                    <Card className="professional-card bg-gradient-to-br from-slate-50 to-blue-50 border-slate-200">
                      <CardHeader>
                        <CardTitle className="flex items-center gap-3">
                          <div className="flex items-center justify-center w-12 h-12 bg-gradient-to-br from-slate-600 to-slate-700 rounded-xl shadow-lg">
                            <Globe className="h-6 w-6 text-white" />
                          </div>
                          <div>
                            <h3 className="text-slate-800">Nguồn tham khảo</h3>
                            <p className="text-sm text-slate-600 font-normal">
                              Dữ liệu từ {sources.length} nguồn thông tin
                            </p>
                          </div>
                        </CardTitle>
                      </CardHeader>
                      <CardContent>
                        <div className="space-y-3">
                          <div className="bg-blue-50 border border-blue-200 rounded-lg p-3">
                            <p className="text-sm text-blue-700">
                              📊 Thông tin thị trường được tổng hợp từ các trang web bất động sản uy tín và tin rao bán thực tế.
                            </p>
                          </div>
                          
                          <div className="grid gap-2 max-h-60 overflow-y-auto">
                            {sources.map((source: string, index: number) => {
                              // Clean trailing backslashes from URL
                              const cleanUrl = source.replace(/\\+$/, '');
                              
                              // Extract domain name for display
                              let displayName = cleanUrl;
                              try {
                                const url = new URL(cleanUrl);
                                displayName = url.hostname.replace('www.', '');
                              } catch (e) {
                                // Keep original if URL parsing fails
                              }
                              
                              return (
                                <a
                                  key={index}
                                  href={cleanUrl}
                                  target="_blank"
                                  rel="noopener noreferrer"
                                  className="flex items-center gap-2 p-2 bg-white border border-slate-200 rounded-lg hover:border-slate-300 hover:shadow-sm transition-all duration-200 group"
                                >
                                  <div className="flex items-center justify-center w-8 h-8 bg-slate-100 rounded-lg group-hover:bg-slate-200 transition-colors">
                                    <ExternalLink className="h-4 w-4 text-slate-600 group-hover:text-slate-800" />
                                  </div>
                                  <div className="flex-1 min-w-0">
                                    <p className="text-sm font-medium text-slate-700 group-hover:text-slate-900 truncate">
                                      {displayName}
                                    </p>
                                    <p className="text-xs text-slate-500 truncate">
                                      {cleanUrl}
                                    </p>
                                  </div>
                                  <Badge variant="outline" className="text-xs bg-slate-50 text-slate-600 border-slate-200 group-hover:bg-slate-100">
                                    #{index + 1}
                                  </Badge>
                                </a>
                              );
                            })}
                          </div>
                          
                          <div className="text-center pt-2 border-t border-slate-200">
                            <p className="text-xs text-slate-500">
                              Dữ liệu được cập nhật từ AI Search • {new Date().toLocaleDateString('vi-VN')}
                            </p>
                          </div>
                        </div>
                      </CardContent>
                    </Card>
                  );
                })()}

                {/* Area Prices Card - moved from ValuationResultDisplay */}
                {areaPrices && (() => {
                  const items = Object.entries(areaPrices as Record<string,string>).filter(([k]) => {
                    const lower = k.toLowerCase();
                    // Loại bỏ các mục thống kê tổng quan, chỉ giữ thông tin đường/hẻm
                    if (k.startsWith('Giá trị định giá')) return false;
                    if (lower.includes('giá đất')) return false;
                    if (lower.includes('trung bình') || lower.includes('cao nhất') || lower.includes('thấp nhất')) return false;
                    if (k === 'Thay đổi') return false;
                    return true; // Giữ lại các mục đường, hẻm, ngõ...
                  }) as [string, string][];
                  if (items.length === 0) return null;
                  return (
                    <Card className="professional-card bg-gradient-to-br from-slate-50 to-blue-50 border-slate-200">
                      <CardHeader>
                        <CardTitle className="flex items-center gap-3">
                          <div className="flex items-center justify-center w-12 h-12 bg-gradient-to-br from-green-600 to-green-700 rounded-xl shadow-lg">
                            <MapPin className="h-6 w-6 text-white" />
                          </div>
                          <div>
                            <h3 className="text-slate-800">Giá khu vực xung quanh</h3>
                            <p className="text-sm text-slate-600 font-normal">Dữ liệu thu thập</p>
                          </div>
                        </CardTitle>
                      </CardHeader>
                      <CardContent>
                        <div className="grid gap-2 max-h-60 overflow-y-auto">
                          {items.map(([name, price], idx) => (
                            <div key={idx} className="flex items-center gap-2 p-2 bg-white border border-slate-200 rounded-lg hover:border-slate-300 hover:shadow-sm transition-all">
                              <div className="flex items-center justify-center w-8 h-8 bg-slate-100 rounded-lg">
                                <MapPin className="h-4 w-4 text-slate-600" />
                              </div>
                              <div className="flex-1 min-w-0">
                                <p className="text-sm font-medium text-slate-700 truncate">{name}</p>
                                <p className="text-xs text-slate-500 truncate">{price}</p>
                              </div>
                              <Badge variant="outline" className="text-xs bg-slate-50 text-slate-600 border-slate-200">#{idx + 1}</Badge>
                            </div>
                          ))}
                        </div>
                      </CardContent>
                    </Card>
                  );
                })()}
              </div>
            )}
          </section>

          <aside className="lg:col-span-1 space-y-8">
            {showMap && !result ? (
              <>
                {/* Interactive Map for Location Selection */}
                <InteractiveMapSimple
                  onLocationSelect={handleLocationSelect}
                  showValuationButton={false}
                  initialLocation={{ lat: 21.0282993, lng: 105.8539963 }}
                  selectedLocation={selectedLocation}
                />
                
                {/* Getting Started Guide */}
                <Card className="professional-card bg-gradient-to-br from-slate-50 to-blue-50">
                  <CardHeader>
                    <CardTitle className="flex items-center gap-3">
                      <div className="flex items-center justify-center w-10 h-10 bg-gradient-to-br from-blue-600 to-blue-700 rounded-lg shadow-sm">
                        <Home className="h-5 w-5 text-white" />
                      </div>
                      <div>
                        <h3 className="text-slate-800">Hướng dẫn sử dụng</h3>
                        <p className="text-sm text-slate-600 font-normal">Các bước thực hiện</p>
                      </div>
                    </CardTitle>
                  </CardHeader>
                  <CardContent>
                    <div className="space-y-4">
                      <div className="flex items-start gap-3">
                        <div className="flex items-center justify-center w-8 h-8 bg-blue-100 rounded-lg text-blue-700 font-semibold text-sm">
                          1
                        </div>
                        <div className="flex-1">
                          <p className="text-sm font-medium text-slate-700">Chọn vị trí trên bản đồ</p>
                          <p className="text-xs text-slate-600 mt-1">Hoặc tìm kiếm địa chỉ cụ thể</p>
                        </div>
                      </div>
                      <div className="flex items-start gap-3">
                        <div className="flex items-center justify-center w-8 h-8 bg-blue-100 rounded-lg text-blue-700 font-semibold text-sm">
                          2
                        </div>
                        <div className="flex-1">
                          <p className="text-sm font-medium text-slate-700">Nhập thông tin bất động sản</p>
                          <p className="text-xs text-slate-600 mt-1">Diện tích, loại hình, năm xây dựng</p>
                        </div>
                      </div>
                      <div className="flex items-start gap-3">
                        <div className="flex items-center justify-center w-8 h-8 bg-emerald-100 rounded-lg text-emerald-700 font-semibold text-sm">
                          3
                        </div>
                        <div className="flex-1">
                          <p className="text-sm font-medium text-slate-700">Nhận kết quả định giá AI</p>
                          <p className="text-xs text-slate-600 mt-1">Phân tích chi tiết và gợi ý giá bán</p>
                        </div>
                      </div>
                    </div>
                  </CardContent>
                </Card>
              </>
            ) : result ? (
              <>
                {/* Right Panel - Professional Valuation Results */}
                <div className="lg:sticky lg:top-20 space-y-6">
                  {/* Định giá bất động sản */}
                  <RightPanelValuation result={result} />
                  
                  {/* Chấm điểm đa tiêu chí */}
                  <RightPanelRadarChart result={result} />
                  
                  {/* Bất động sản tương đương */}
                  <ComparableSales result={result} />
                </div>
              </>
            ) : (
              !isLoading && (
                <div className="space-y-8">
                  <Card className="professional-card">
                    <CardHeader>
                      <CardTitle className="flex items-center gap-3">
                        <div className="flex items-center justify-center w-10 h-10 bg-gradient-to-br from-emerald-600 to-emerald-700 rounded-lg shadow-sm">
                          <TrendingUp className="h-5 w-5 text-white" />
                        </div>
                        <div>
                          <h3 className="text-slate-800">Sẵn sàng bắt đầu</h3>
                          <p className="text-sm text-slate-600 font-normal">Định giá chuyên nghiệp</p>
                        </div>
                      </CardTitle>
                    </CardHeader>
                    <CardContent>
                      <p className="text-slate-600 leading-relaxed">
                        Nhập thông tin chi tiết về bất động sản của bạn để nhận phân tích 
                        và định giá chính xác từ hệ thống AI tiên tiến.
                      </p>
                    </CardContent>
                  </Card>
                </div>
              )
            )}
          </aside>
        </div>


      </main>
    </div>
  );
}

const LoadingState = () => (
  <div className="space-y-6">
    <Card className="professional-card">
      <CardHeader>
        <div className="flex items-center gap-3">
          <div className="flex items-center justify-center w-10 h-10 bg-gradient-to-br from-blue-600 to-blue-700 rounded-lg animate-pulse">
            <TrendingUp className="h-5 w-5 text-white" />
          </div>
          <div>
            <Skeleton className="h-6 w-48" />
            <Skeleton className="h-4 w-32 mt-1" />
          </div>
        </div>
      </CardHeader>
      <CardContent className="space-y-4">
        <div className="grid grid-cols-2 gap-4">
          <Skeleton className="h-20" />
          <Skeleton className="h-20" />
        </div>
        <Skeleton className="h-32" />
      </CardContent>
    </Card>
  </div>
);<|MERGE_RESOLUTION|>--- conflicted
+++ resolved
@@ -44,40 +44,10 @@
   const [isLoading, setIsLoading] = useState(false);
   const [error, setError] = useState<string | null>(null);
   const [selectedLocation, setSelectedLocation] = useState<LocationData | null>(null);
-  const [showMap, setShowMap] = useState(true); // Show map by default
-<<<<<<< HEAD
+  const [showMap, setShowMap] = useState(true);
+
   const [areaPrices, setAreaPrices] = useState<Record<string, string> | null>(null);
 
-  // Fetch area prices whenever we have a result (after valuation)
-  useEffect(() => {
-    if (!result) return;
-
-    let lat: number | undefined, lng: number | undefined;
-    const anyResult = result as any;
-
-    if (anyResult.input_data?.coordinates && Array.isArray(anyResult.input_data.coordinates) && anyResult.input_data.coordinates.length === 2) {
-      lat = anyResult.input_data.coordinates[0];
-      lng = anyResult.input_data.coordinates[1];
-    } else if (anyResult.valuation_payload?.geoLocation && Array.isArray(anyResult.valuation_payload.geoLocation) && anyResult.valuation_payload.geoLocation.length === 2) {
-      lng = anyResult.valuation_payload.geoLocation[0];
-      lat = anyResult.valuation_payload.geoLocation[1];
-    } else if (anyResult.valuation_result?.evaluation?.geoLocation && Array.isArray(anyResult.valuation_result.evaluation.geoLocation) && anyResult.valuation_result.evaluation.geoLocation.length === 2) {
-      lng = anyResult.valuation_result.evaluation.geoLocation[0];
-      lat = anyResult.valuation_result.evaluation.geoLocation[1];
-    }
-
-    if (lat && lng) {
-      fetch(`/api/area-prices?lat=${lat}&lng=${lng}`)
-        .then(res => res.json())
-        .then(json => {
-          if (json.success) {
-            setAreaPrices(json.data);
-          }
-        })
-        .catch(err => console.error('Fetch area prices error:', err));
-    }
-  }, [result]);
-=======
   const [planningAnalysisArea, setPlanningAnalysisArea] = useState<{
     north: number;
     south: number;
@@ -92,13 +62,58 @@
     impactLevel: string;
     notes: string;
   } | null>(null);
->>>>>>> 9b3d6ccc
+
+
+  useEffect(() => {
+    if (!result) return;
+
+    let lat: number | undefined, lng: number | undefined;
+    const anyResult = result as any;
+
+    if (anyResult.input_data?.coordinates && Array.isArray(anyResult.input_data.coordinates) && anyResult.input_data.coordinates.length === 2) {
+      lat = anyResult.input_data.coordinates[0];
+      lng = anyResult.input_data.coordinates[1];
+    } else if (anyResult.valuation_payload?.geoLocation && Array.isArray(anyResult.valuation_payload.geoLocation) && anyResult.valuation_payload.geoLocation.length === 2) {
+      lng = anyResult.valuation_payload.geoLocation[0];
+      lat = anyResult.valuation_payload.geoLocation[1];
+    } else if (anyResult.valuation_result?.evaluation?.geoLocation && Array.isArray(anyResult.valuation_result.evaluation.geoLocation) && anyResult.valuation_result.evaluation.geoLocation.length === 2) {
+      lng = anyResult.valuation_result.evaluation.geoLocation[0];
+      lat = anyResult.valuation_result.evaluation.geoLocation[1];
+    }
+
+    if (lat && lng) {
+      fetch(`/api/area-prices?lat=${lat}&lng=${lng}`)
+        .then(res => res.json())
+        .then(json => {
+          if (json.success) {
+            setAreaPrices(json.data);
+          }
+        })
+        .catch(err => console.error('Fetch area prices error:', err));
+    }
+  }, [result]);
+
+  useEffect(() => {
+    if (!result || !selectedLocation) return;
+
+    setIsPlanningAnalysisLoading(true);
+    fetch(`/api/planning-analysis?lat=${selectedLocation.lat}&lng=${selectedLocation.lng}`)
+      .then(res => res.json())
+      .then(json => {
+        if (json.success) {
+          setPlanningAnalysisArea(json.area);
+          setPlanningAnalysisResult(json.result);
+        }
+      })
+      .catch(err => console.error('Fetch planning analysis error:', err))
+      .finally(() => setIsPlanningAnalysisLoading(false));
+  }, [result, selectedLocation]);
 
   const handleValuation = (data: CombinedResult | null) => {
     if (data) {
       setResult(data);
       setError(null);
-      setShowMap(false); // Hide map when results are shown
+      setShowMap(false);
     }
   };
 
