--- conflicted
+++ resolved
@@ -23,12 +23,8 @@
   bedrooms: z.number().describe('Số phòng ngủ.').optional(),
   bathrooms: z.number().describe('Số phòng tắm.').optional(),
   lotSize: z.number().describe('Diện tích lô đất (m²).'),
-<<<<<<< HEAD
-  yearBuilt: z.number().describe('Năm hoàn thành xây dựng.').optional(),
   amenities: z.array(z.string()).describe('Danh sách tiện ích xung quanh (trường học, bệnh viện, trung tâm thương mại, công viên, giao thông công cộng, v.v.).'),
-=======
   yearBuilt: z.number().describe('Năm xây dựng bất động sản.'),
->>>>>>> 7d2ceecd
   marketData: z.string().describe('Dữ liệu thị trường hiện tại cho các bất động sản tương đương trong khu vực.'),
   searchData: z.string().describe('Dữ liệu search được từ internet về bất động sản trong khu vực.').optional(),
 });
@@ -50,7 +46,6 @@
   name: 'propertyValuationRangePrompt',
   input: {schema: PropertyValuationRangeInputSchema},
   output: {schema: PropertyValuationRangeOutputSchema},
-<<<<<<< HEAD
   prompt: `NHIỆM VỤ: TÍNH TOÁN KHOẢNG GIÁ BẤT ĐỘNG SẢN, kết quả trả ra ngắn gọn không dài dòng, chỉ thực hiện các phép toán
 — **THÔNG TIN BẤT ĐỘNG SẢN**  
 Đất nền:
@@ -65,25 +60,10 @@
 - Số phòng ngủ: {{{bedrooms}}}  
 - Số phòng tắm: {{{bathrooms}}}  
 - Số tầng: {{{storyNumber}}}  
-=======
-  prompt: `Bạn là chuyên gia định giá bất động sản với hơn 15 năm kinh nghiệm. Hãy thực hiện định giá CHÍNH XÁC dựa trên dữ liệu thị trường thực tế, thông tin search từ internet và quy trình chuẩn xác sau:
-
-— **THÔNG TIN BẤT ĐỘNG SẢN**  
-- Địa chỉ: {{{address}}}  
-- Khu vực: {{{ward}}}, {{{district}}}, {{{city}}} (Cấp {{{administrativeLevel}}})  
-- Loại: {{{type}}}  
-- Diện tích đất: {{{lotSize}}} m²  
-- Diện tích sàn: {{{size}}} m²  
-- Số phòng ngủ: {{{bedrooms}}}  
-- Số phòng tắm: {{{bathrooms}}}  
-- Số tầng: {{{floors}}}  
->>>>>>> 7d2ceecd
 - Năm xây dựng: {{{yearBuilt}}}  
 
 — **DỮ LIỆU THỊ TRƯỜNG HIỆN TẠI** (bắt buộc tham khảo):  
 {{{marketData}}}
-
-<<<<<<< HEAD
 — **QUY TRÌNH ĐỊNH GIÁ**  
 1. **Phân tích giá thị trường làm baseline**  
    - Lấy giá mới nhất từ {{{marketData}}} làm cơ sở.  
@@ -129,45 +109,6 @@
 4. **Áp dụng hệ số điều chỉnh và xác định giá cuối**  
    - lowValue = reasonableValue × 0.90  (giá bán nhanh)  
    - highValue = reasonableValue × 1.1 (giá bán chậm, ưu đãi)  
-=======
-— **DỮ LIỆU SEARCH ĐƯỢC TỪ INTERNET**:
-{{{searchData}}}
-
-— **QUY TRÌNH ĐỊNH GIÁ**  
-
-1. **Phân tích giá thị trường làm baseline**  
-   - Lấy giá trung bình từ {{{marketData}}} làm cơ sở.  
-   - Giá bất động sản phải nằm trong khoảng ±20% giá thị trường.
-2. **Tính giá cơ bản** 
-   - Công thức:  
-     GIÁ_CƠ_BẢN = GIÁ_TRUNG_BÌNH_THỊ_TRƯỜNG × Diện tích đất ({{{lotSize}}} m²)
-   - Giá trị đất = Diện tích đất × Giá đất thị trường × Hệ số vị trí × Hệ số pháp lý  
-     - Hệ số vị trí:  
-       - Mặt phố lớn: 1.2 – 1.30  
-       - Mặt ngõ ô tô tránh: 1.15  
-       - Ngõ ô tô một chiều: 1.05 
-       - Ngõ nhỏ xe máy: 0.90 – 1.00  
-3. **Tính giá trị xây dựng**  
-   - Tổng diện tích sàn = Diện tích đất ({{{size}}} m²) × Số tầng ({{{floors}}})  
-   - Giá trị xây dựng = Tổng diện tích sàn × Đơn giá xây × Hệ số hao mòn  
-     - Đơn giá xây dựng (thành phố lớn):  
-       - Nhà 4–5 tầng BTCT: 7–9 triệu/m²  
-       - Nhà 2–3 tầng: 6–7 triệu/m²  
-       - Nhà cấp 4 hoặc nhà cũ: 4–5 triệu/m²  
-     - **Hệ số hao mòn theo tuổi nhà**  
-       1. Tính tuổi nhà = Năm hiện tại – {{{yearBuilt}}}  
-       2. Áp dụng hệ số:  
-          - Tuổi < 3 năm  → 1.20  
-          - 3–5 năm       → 1.15  
-          - 5–10 năm      → 1.00  
-          - 10–20 năm     → 0.90  
-          - > 20 năm      → 0.70 – 0.90  
-
-4. **Áp dụng hệ số điều chỉnh và xác định giá cuối**  
-   - reasonableValue = Giá cơ bản + Điều chỉnh loại nhà  
-   - lowValue = reasonableValue × 0.90  (giá bán nhanh)  
-   - highValue = reasonableValue × 1.15 (giá bán chậm, ưu đãi)  
->>>>>>> 7d2ceecd
    - price_house = Giá trị xây dựng  
 
 5. **Kiểm tra cuối cùng**  
@@ -177,11 +118,7 @@
 **VÍ DỤ TÍNH TOÁN:**
 Nếu giá thị trường trung bình = 277 triệu VND/m², diện tích = 45m²
 → Giá cơ bản = 277 × 45 = 12.465 tỷ VND
-<<<<<<< HEAD
-→ Sau điều chỉnh loại nhà (theo các hệ số) = 13.334 tỷ VND  
-=======
 → Sau điều chỉnh loại nhà (theo các hệ số) = 14.334 tỷ VND  
->>>>>>> 7d2ceecd
 → reasonableValue = 14.334.000.000 VND
 
 Trả về JSON với đơn vị VND (không có dấu phẩy):
