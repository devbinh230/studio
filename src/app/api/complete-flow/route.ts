--- conflicted
+++ resolved
@@ -1,13 +1,9 @@
 import { NextRequest, NextResponse } from 'next/server';
 import { getDistanceAnalysis } from '@/lib/distance-utils';
 import { mergeDetailsWithUtilities } from '@/lib/utils';
-<<<<<<< HEAD
-import { searchRealEstateData } from '@/lib/search-utils';
 import fs from 'fs';
 import path from 'path';
-=======
 import { searchRealEstateData, searchRealEstateDataEnhanced } from '@/lib/search-utils';
->>>>>>> 75e4ec6f
 
 // Helper function to format currency
 function formatCurrency(value: number) {
@@ -531,16 +527,6 @@
           const searchData = searchResult.formatted;
           
           console.log('✅ [PARALLEL] Search data completed');
-<<<<<<< HEAD
-          return {
-            type: 'search_data',
-            data: {
-              searchData: searchData || 'Không có dữ liệu search phù hợp từ internet.',
-              price_gov: price_gov
-            },
-            success: true
-          };
-=======
                       return {
               type: 'search_data',
               data: searchData || 'Không có dữ liệu search phù hợp từ internet.',
@@ -548,7 +534,6 @@
               sources: searchResult.sources,
               success: true
             };
->>>>>>> 75e4ec6f
         } catch (error) {
           console.error('❌ [PARALLEL] Search data error:', error);
           return {
@@ -573,12 +558,9 @@
     // Process parallel results and collect shared data
     let sharedSearchData = 'Không có dữ liệu search từ internet.';
     let sharedMarketData = 'Không có dữ liệu thị trường cho khu vực này.';
-<<<<<<< HEAD
     let sharedPriceGov = '';
-=======
     let aiRealEstateData = null;
     let searchSources: string[] = [];
->>>>>>> 75e4ec6f
 
     parallelResults.forEach((taskResult, index) => {
       if (taskResult.status === 'fulfilled') {
@@ -603,18 +585,15 @@
             console.log(`✅ Distance Analysis: ${success ? 'Success' : 'Failed'}`);
             break;
           case 'search_data':
-<<<<<<< HEAD
             if (data && typeof data === 'object') {
               sharedSearchData = data.searchData;
               sharedPriceGov = data.price_gov;
             } else {
               sharedSearchData = data;
             }
-=======
             sharedSearchData = data;
             aiRealEstateData = (taskValue as any).jsonData;
             searchSources = (taskValue as any).sources || [];
->>>>>>> 75e4ec6f
             console.log(`✅ Search Data: ${success ? 'Success' : 'Failed'}`);
             break;
         }
